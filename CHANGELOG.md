# Changelog

## Unreleased

<<<<<<< HEAD
- Coming soon...
- [hub] feat: Add more span functions (#2161)
- [integrations] feat: Change `Tracing` integration (#2161)
=======
- [browser] feat: Refactor breadcrumbs integration to allow for custom handlers
- [browser] ref: Fix regression with bundle size
>>>>>>> cab1dec2

## 5.9.0

- [node] feat: Added `mode` option for `OnUnhandledRejection` integration that changes how we log errors and what we do with the process itself
- [browser] ref: Both global handlers now always return `true` to call default implementations (error logging)

## 5.8.0

- [browser/node] feat: 429 http code handling in node/browser transports (#2300)
- [core] feat: Make sure that Debug integration is always setup as the last one (#2285)
- [browser] fix: Gracefuly handle incorrect input from onerror (#2302)
- [utils] fix: Safer normalizing for input with `domain` key (#2305)
- [utils] ref: Remove dom references from utils for old TS and env interop (#2303)

## 5.7.1

- [core] ref: Use the smallest possible interface for our needs - `PromiseLike` (#2273)
- [utils] fix: Add TS dom reference to make sure its in place for compilation (#2274)

## 5.7.0

- [core] ref: Use `Promise` as the interface, but `SyncPromise` as the implementation in all the places we need `thenable` API
- [browser] fix: Capture only failed `console.assert` calls
- [browser] ref: Major `TraceKit` and `GlobalHandlers` refactor
- [browser] ref: Remove _all_ required IE10-11 polyfills
- [browser] ref: Remove `Object.assign` method usage
- [browser] ref: Remove `Number.isNaN` method usage
- [browser] ref: Remove `includes` method usage
- [browser] ref: Improve usage of types in `addEventListener` breadcrumbs wrapper
- [browser] ci: Use Galaxy S9 Plus for Android 9
- [browser] ci: Increase timeouts and retries between Travis and BrowserStack
- [node] fix: Update https-proxy-agent to 3.0.0 for security reasons (#2262)
- [node] feat: Extract prototyped data in `extractUserData` (#2247)
- [node] ref: Use domain Hub detection only in Node environment
- [integrations] feat: Use `contexts` to handle ExtraErrorData (#2208)
- [integrations] ref: Remove `process.env.NODE_ENV` from Vue integration (#2263)
- [types] fix: Breadcrumb `data` needs to be an object
- [utils] ref: Make `Event` instances somewhat serializeable

## 5.6.3

- [browser] fix: Don't capture our own XHR events that somehow bubbled-up to global handler

## 5.6.2

- [browser] feat: Use framesToPop for InvaliantViolations in React errors (#2204)
- [browser] fix: Apply crossorigin attribute with setAttribute tag for userReport dialog (#2196)
- [browser] fix: Make sure that falsy values are captured in unhandledrejections (#2207)
- [loader] fix: Loader should also retrigger falsy values as errors (#2207)

## 5.6.1

- [core] fix: Correctly detect when client is enabled before installing integrations (#2193)
- [browser] ref: Loosen typings in `wrap` method

## 5.6.0

- [core] fix: When using enabled:false integrations shouldnt be installed (#2181)
- [browser] feat: Add support for custom schemes to Tracekit
- [browser] ref: Return function call result from `wrap` method
- [browser] ref: Better UnhandledRejection messages (#2185)
- [browser] test: Complete rewrite of Browser Integration Tests (#2176)
- [node] feat: Add cookies as an optional property in the request handler (#2167)
- [node] ref: Unify method name casing in breadcrumbs (#2183)
- [integrations] feat: Add logErrors option to Vue integration (#2182)

## 5.5.0

- [core] fix: Store processing state for each `flush` call separately (#2143)
- [scope] feat: Generate hint if not provided in the Hub calls (#2142)
- [browser] feat: Read `window.SENTRY_RELEASE` to set release by default (#2132)
- [browser] fix: Don't call `fn.handleEvent.bind` if `fn.handleEvent` does not exist (#2138)
- [browser] fix: Correctly handle events that utilize `handleEvent` object (#2149)
- [node] feat: Provide optional `shouldHandleError` option for node `errorHandler` (#2146)
- [node] fix: Remove unsafe `any` from `NodeOptions` type (#2111)
- [node] fix: Merge `transportOptions` correctly (#2151)
- [utils] fix: Add polyfill for `Object.setPrototypeOf` (#2127)
- [integrations] feat: `SessionDuration` integration (#2150)

## 5.4.3

- [core] feat: Expose `Span` class
- [node] fix: Don't overwrite transaction on event in express handler

## 5.4.2

- [core] fix: Allow Integration<T> constructor to have arguments
- [browser] fix: Vue breadcrumb recording missing in payload
- [node] fix: Force agent-base to be at version 4.3.0 to fix various issues. Fix #1762, fix #2085
- [integrations] fix: Tracing integration fetch headers bug where trace header is not attached if there are no options.
- [utils] fix: Better native `fetch` detection via iframes. Fix #1601

## 5.4.1

- [integrations] fix: Tracing integration fetch headers bug.

## 5.4.0

- [global] feat: Exposed new simplified scope API. `Sentry.setTag`, `Sentry.setTags`, `Sentry.setExtra`, `Sentry.setExtras`, `Sentry.setUser`, `Sentry.setContext`

## 5.3.1

- [integrations] fix: Tracing integration CDN build.

## 5.3.0

- [browser] fix: Remove `use_strict` from `@sentry/browser`
- [utils] fix: Guard string check in `truncate`
- [browser] fix: TraceKit fix for eval frames

## 5.2.1

- [browser] feat: Expose `wrap` function in `@sentry/browser`
- [browser] feat: Added `onLoad` callback to `showReportDialog`
- [browser] fix: Use 'native code' as a filename for some frames

## 5.2.0

- [opentracing] ref: Removed opentracing package
- [integrations] feat: Add tracing integration
- [hub] feat: Add tracing related function to scope and hub (`Scope.startSpan`, `Scope.setSpan`, `Hub.traceHeaders`)
- [hub] feat: Add new function to Scope `setContext`
- [hub] feat: Add new function to Scope `setTransaction`
- [integrations] fix: Update ember integration to include original error in `hint` in `beforeSend`
- [integrations] fix: Ember/Vue fix integration

## 5.1.3

- [browser] fix: GlobalHandler integration sometimes receives Event objects as message: Fix #1949

## 5.1.2

- [browser] fix: Fixed a bug if Sentry was initialized multiple times: Fix #2043
- [browser] ref: Mangle more stuff, reduce bundle size
- [browser] fix: Support for ram bundle frames
- [node] fix: Expose lastEventId method

## 5.1.1

- [browser] fix: Breadcrumb Integration: Fix #2034

## 5.1.0

- [hub] feat: Add `setContext` on the scope
- [browser] fix: Breacrumb integration ui clicks
- [node] feat: Add `flushTimeout` to `requestHandler` to auto flush requests

## 5.0.8

- [core] fix: Don't disable client before flushing
- [utils] fix: Remove node types
- [hub] fix: Make sure all breadcrumbs have a timestamp
- [hub] fix: Merge event with scope breadcrumbs instead of only using event breadcrumbs

## 5.0.7

- [utils] ref: Move `htmlTreeAsString` to `@sentry/browser`
- [utils] ref: Remove `Window` typehint `getGlobalObject`
- [core] fix: Make sure that flush/close works as advertised
- [integrations] feat: Added `CaptureConsole` integration

## 5.0.6

- [utils]: Change how we use `utils` and expose `esm` build
- [utils]: Remove `store` and `fs` classes -> moved to @sentry/electron where this is used
- [hub]: Allow to pass `null` to `setUser` to reset it

## 5.0.5

- [esm]: `module` in `package.json` now provides a `es5` build instead of `es2015`

## 5.0.4

- [integrations] fix: Not requiring angular types

## 5.0.3

- [hub] fix: Don't reset registry when there is no hub on the carrier #1969
- [integrations] fix: Export dedupe integration

## 5.0.2

- [browser] fix: Remove `browser` field from `package.json`

## 5.0.1

- [browser] fix: Add missing types

## 5.0.0

This major bump brings a lot of internal improvements. Also, we extracted some integrations out of the SDKs and put them
in their own package called `@sentry/integrations`. For a detailed guide how to upgrade from `4.x` to `5.x` refer to our
[migration guide](https://github.com/getsentry/sentry-javascript/blob/master/MIGRATION.md).

**Migration from v4**

If you were using the SDKs high level API, the way we describe it in the docs, you should be fine without any code
changes. This is a **breaking** release since we removed some methods from the public API and removed some classes from
the default export.

- **breaking** [node] fix: Events created from exception shouldn't have top-level message attribute
- [utils] ref: Update wrap method to hide internal sentry flags
- [utils] fix: Make internal Sentry flags non-enumerable in fill utils
- [utils] ref: Move `SentryError` + `PromiseBuffer` to utils
- **breaking** [core] ref: Use `SyncPromise` internally, this reduces memory pressure by a lot.
- ref: Move internal `ExtendedError` to a types package
- **breaking** [browser] ref: Removed `BrowserBackend` from default export.
- **breaking** [node] ref: Removed `BrowserBackend` from default export.
- **breaking** [core] feat: Disable client once flushed using `close` method
- **breaking** [core] ref: Pass `Event` to `sendEvent` instead of already stringified data
- [utils] feat: Introduce `isSyntheticEvent` util
- **breaking** [utils] ref: remove `isArray` util in favor of `Array.isArray`
- **breaking** [utils] ref: Remove `isNaN` util in favor of `Number.isNaN`
- **breaking** [utils] ref: Remove `isFunction` util in favor of `typeof === 'function'`
- **breaking** [utils] ref: Remove `isUndefined` util in favor of `=== void 0`
- **breaking** [utils] ref: Remove `assign` util in favor of `Object.assign`
- **breaking** [utils] ref: Remove `includes` util in favor of native `includes`
- **breaking** [utils] ref: Rename `serializeKeysToEventMessage` to `keysToEventMessage`
- **breaking** [utils] ref: Rename `limitObjectDepthToSize` to `normalizeToSize` and rewrite its internals
- **breaking** [utils] ref: Rename `safeNormalize` to `normalize` and rewrite its internals
- **breaking** [utils] ref: Remove `serialize`, `deserialize`, `clone` and `serializeObject` functions
- **breaking** [utils] ref: Rewrite normalization functions by removing most of them and leaving just `normalize` and
  `normalizeToSize`
- **breaking** [core] ref: Extract all pluggable integrations into a separate `@sentry/integrations` package
- **breaking** [core] ref: Move `extraErrorData` integration to `@sentry/integrations` package
- [core] feat: Add `maxValueLength` option to adjust max string length for values, default is 250.
- [hub] feat: Introduce `setExtras`, `setTags`, `clearBreadcrumbs`.
- **breaking** [all] feat: Move `Mechanism` to `Exception`
- [browser/node] feat: Add `synthetic` to `Mechanism` in exception.
- [browser/node] fix: Use `addExceptionTypeValue` in helpers
- [browser] ref: Remove unused TraceKit code
- **breaking** [all] build: Expose `module` in `package.json` as entry point for esm builds.
- **breaking** [all] build: Use `es6` target instead of esnext for ESM builds
- [all] feat: Prefix all private methods with `_`
- [all] build: Use terser instead of uglify
- [opentracing] feat: Introduce `@sentry/opentracing` providing functions to attach opentracing data to Sentry Events
- **breaking** [core] ref: `Dedupe` Integration is now optional, it is no longer enabled by default.
- **breaking** [core] ref: Removed default client fingerprinting for messages
- [node] ref: Remove stack-trace dependencies
- **breaking** [core] ref: Transport function `captureEvent` was renamed to `sendEvent`
- [node] fix: Check if buffer isReady before sending/creating Promise for request.
- [browser] fix: Remove beacon transport.
- [browser] fix: Don't mangle names starting with two `__`
- [utils] fix: Ensure only one logger instance
- [node] feat: Add esm build
- [integrations] feat: Fix build and prepare upload to cdn
- [integrations] fix: Bug in vue integration with `attachProps`
- **breaking** [core] ref: Remove SDK information integration
- **breaking** [core] ref: Remove `install` function on integration interface
- [node] feat: Add esm build
- [integrations] feat: Fix build and prepare upload to cdn
- [integrations] fix: Bug in vue integration with `attachProps`

## 5.0.0-rc.3

- [browser] fix: Don't mangle names starting with two `__`
- [utils] fix: Ensure only one logger instance

## 5.0.0-rc.2

- [browser] fix: Remove beacon transport.

## 5.0.0-rc.1

- [node] fix: Check if buffer isReady before sending/creating Promise for request.

## 5.0.0-rc.0

- Fix: Tag npm release with `next` to not make it latest

## 5.0.0-beta.2

- Fix: NPM release

## 5.0.0-beta1

**Migration from v4**

This major bump brings a lot of internal improvements. This is a **breaking** release since we removed some methods from
the public API and removed some classes from the default export.

- **breaking** [node] fix: Events created from exception shouldn't have top-level message attribute
- [utils] ref: Update wrap method to hide internal sentry flags
- [utils] fix: Make internal Sentry flags non-enumerable in fill utils
- [utils] ref: Move `SentryError` + `PromiseBuffer` to utils
- **breaking** [core] ref: Use `SyncPromise` internally, this reduces memory pressure by a lot.
- **breaking** [browser] ref: Removed `BrowserBackend` from default export.
- **breaking** [node] ref: Removed `BrowserBackend` from default export.
- **breaking** [core] feat: Disable client once flushed using `close` method
- ref: Move internal `ExtendedError` to a types package
- **breaking** [core] ref: Pass `Event` to `sendEvent` instead of already stringified data
- [utils] feat: Introduce `isSyntheticEvent` util
- **breaking** [utils] ref: remove `isArray` util in favor of `Array.isArray`
- **breaking** [utils] ref: Remove `isNaN` util in favor of `Number.isNaN`
- **breaking** [utils] ref: Remove `isFunction` util in favor of `typeof === 'function'`
- **breaking** [utils] ref: Remove `isUndefined` util in favor of `=== void 0`
- **breaking** [utils] ref: Remove `assign` util in favor of `Object.assign`
- **breaking** [utils] ref: Remove `includes` util in favor of native `includes`
- **breaking** [utils] ref: Rename `serializeKeysToEventMessage` to `keysToEventMessage`
- **breaking** [utils] ref: Rename `limitObjectDepthToSize` to `normalizeToSize` and rewrite its internals
- **breaking** [utils] ref: Rename `safeNormalize` to `normalize` and rewrite its internals
- **breaking** [utils] ref: Remove `serialize`, `deserialize`, `clone` and `serializeObject` functions
- **breaking** [utils] ref: Rewrite normalization functions by removing most of them and leaving just `normalize` and
  `normalizeToSize`
- **breaking** [core] ref: Extract all pluggable integrations into a separate `@sentry/integrations` package
- **breaking** [core] ref: Move `extraErrorData` integration to `@sentry/integrations` package
- [core] feat: Add `maxValueLength` option to adjust max string length for values, default is 250.
- [hub] feat: Introduce `setExtras`, `setTags`, `clearBreadcrumbs`.
- **breaking** [all] feat: Move `Mechanism` to `Exception`
- [browser/node] feat: Add `synthetic` to `Mechanism` in exception.
- [browser/node] fix: Use `addExceptionTypeValue` in helpers
- [browser] ref: Remove unused TraceKit code
- **breaking** [all] build: Expose `module` in `package.json` as entry point for esm builds.
- **breaking** [all] build: Use `es6` target instead of esnext for ESM builds
- [all] feat: Prefix all private methods with `_`
- [all] build: Use terser instead of uglify
- [opentracing] feat: Introduce `@sentry/opentracing` providing functions to attach opentracing data to Sentry Events
- **breaking** [core] ref: `Dedupe` Integration is now optional, it is no longer enabled by default.
- **breaking** [core] ref: Removed default client fingerprinting for messages
- [node] ref: Remove stack-trace dependencies
- **breaking** [core] ref: Transport function `captureEvent` was renamed to `sendEvent`

## 4.6.4

- [utils] fix: Prevent decycling from referencing original objects
- [utils] fix: Preserve correct name when wrapping
- [raven-node] test: Update raven-node tests for new node version

## 4.6.3

- [utils] fix: Normalize value before recursively walking down the tree
- [browser] ref: Check whether client is enabled for reportDialog and log instead of throw

## 4.6.2

- [utils] fix: Preserve function prototype when filling
- [utils] fix: use a static object as fallback of the global object
- [node] feat: Read from `SENTRY_RELEASE` and `SENTRY_ENVIRONMENT` if present

## 4.6.1

- [utils] fix: Patch `tslib_1__default` regression and add additional tests around it

## 4.6.0

- [loader] fix: Detect if `init` has been called in an onload callback
- [core] fix: Use correct frame for `inboundFilter` methods
- [core] ref: Multiple `init` calls have been changed to "latest wins" instead of "ignore all after first"
- [core] feat: Introduce `flush` method which currently is an alias for `close`
- [node] feat: If `options.dsn` is undefined when calling `init` we try to load it from `process.env.SENTRY_DSN`
- [node] feat: Expose `flush` and `close` on `Sentry.*`
- [node] feat: Add `sentry` to express error handler response which contains the `event_id` of the error

## 4.5.4

- [browser] fix: `DOMError` and `DOMException` should be error level events
- [browser] ref: Log error if Ember/Vue instances are not provided
- [utils] fix: Dont mutate original input in `decycle` util function
- [utils] fix: Skip non-enumerable properties in `decycle` util function
- [utils] ref: Update `wrap` method to hide internal Sentry flags
- [utils] fix: Make internal Sentry flags non-enumerable in `fill` util

## 4.5.3

- [browser]: fix: Fix UnhandledPromise: [object Object]
- [core]: fix: Error in extraErrorData integration where event would not be send in case of non assignable object
  property.
- [hub]: feat: Support non async event processors

## 4.5.2

- [utils] fix: Decycling for objects to no produce an endless loop
- [browser] fix: <unlabeled> event for unhandledRejection
- [loader] fix: Handle unhandledRejection the same way as it would be thrown

## 4.5.1

- [utils] fix: Don't npm ignore esm for utils

## 4.5.0

- [core] feat: Deprecate `captureEvent`, prefer `sendEvent` for transports. `sendEvent` now takes a string (body)
  instead of `Event` object.
- [core] feat: Use correct buffer for requests in transports
- [core] feat: (beta) provide esm build
- [core] ref: Change way how transports are initialized
- [core] ref: Rename `RequestBuffer` to `PromiseBuffer`, also introduce limit
- [core] ref: Make sure that captureMessage input is a primitive
- [core] fix: Check if value is error object in extraErrorData integration
- [browser] fix: Prevent empty exception values
- [browser] fix: Permission denied to access property name
- [node] feat: Add file cache for providing pre/post context in frames
- [node] feat: New option `frameContextLines`, if set to `0` we do not provide source code pre/post context, default is
  `7` lines pre/post
- [utils] fix: Use custom serializer inside `serialize` method to prevent circular references

## 4.4.2

- [node] Port memory-leak tests from raven-node
- [core] feat: ExtraErrorData integration
- [hub] ref: use safeNormalize on any data we store on Scope
- [utils] feat: Introduce safeNormalize util method to unify stored data
- [loader] Support multiple onLoad callbacks

## 4.4.1

- [core] Bump dependencies to remove flatmap-stream

## 4.4.0

- [node] HTTP(S) Proxy support
- [node] Expose lastEventId method
- [browser] Correctly detect and remove wrapped function frames

## 4.3.4

- [utils] fix: Broken tslib import - Fixes #1757

## 4.3.3

- [build] ref: Dont emit TypeScript helpers in every file separately
- [node] fix: Move stacktrace types from devDeps to deps as its exposed
- [browser] misc: Added browser examples page

## 4.3.2

- [browser] fix: Typings for npm package

## 4.3.1

- [browser] ref: Breadcrumbs will now be logged only to a max object depth of 2
- [core] feat: Filter internal Sentry errors from transports/sdk
- [core] ref: Better fingerprint handling
- [node] ref: Expose Parsers functions

## 4.3.0

- [browser]: Move `ReportingObserver` integration to "pluggable" making it an opt-in integration
- [utils]: Use node internal `path` / `fs` for `store.ts`

## 4.2.4

- [browser]: Use `withScope` in `Ember` integration instead of manual `pushPop/popScope` calls
- [browser] fix: rethrow errors in testing mode with `Ember` integration (#1696)
- [browser/node]: Fix `LinkedErrors` integration to send exceptions in correct order and take main exception into the
  `limit` count
- [browser/node] ref: Re-export `addGlobalEventProcessor`
- [core]: Fix `InboundFilters` integration so that it reads and merge configuration from the `init` call as well

## 4.2.3

- [utils]: `bundlerSafeRequire` renamed to `dynamicRequire` now takes two arguments, first is should be `module`, second
  `request` / `moduleName`.

## 4.2.2

- [core]: Several internal fixes regarding integration, exports and domain.
- [core]: "De-deprecate" name of `Integration` interface.
- [node]: Export `parseRequest` on `Handlers`.

## 4.2.1

- [core] Invert logger logic the explicitly enable it.
- [hub] Require `domain` in `getCurrentHub` in try/catch - Fixed #1670
- [hub] Removed exposed getter on the Scope.

## 4.2.0

- [browser] fix: Make `addBreadcrumb` sync internally, `beforeBreadcrumb` is now only sync
- [browser] fix: Remove internal `console` guard in `beforeBreadcrumb`
- [core] feat: Integrations now live on the `Client`. This means that when binding a new Client to the `Hub` the client
  itself can decide which integration should run.
- [node] ref: Simplify Node global handlers code

## 4.1.1

- [browser] fix: Use our own path utils instead of node built-ins
- [node] fix: Add colon to node base protocol to follow http module
- [utils] feat: Create internal path module

## 4.1.0

- [browser] feat: Better mechanism detection in TraceKit
- [browser] fix: Change loader to use getAttribute instead of dataset
- [browser] fix: Remove trailing commas from loader for IE10/11
- [browser] ref: Include md5 lib and transcript it to TypeScript
- [browser] ref: Remove all trailing commas from integration tests cuz IE10/11
- [browser] ref: Remove default transaction from browser
- [browser] ref: Remove redundant debug.ts file from browser integrations
- [browser] test: Fix all integration tests in IE10/11 and Android browsers
- [browser] test: Run integration tests on SauceLabs
- [browser] test: Stop running raven-js saucelabs tests in favour of @sentry/browser
- [browser] test: Store breadcrumbs in the global variable in integration tests
- [browser] test: Update polyfills for integration tests
- [build] ref: Use Mocha v4 instead of v5, as it's not supporting IE10
- [core] feat: Introduce stringify and debugger options in Debug integration
- [core] feat: RewriteFrames pluggable integration
- [core] feat: getRequestheaders should handle legacy DSNs
- [core] fix: correct sampleRate behaviour
- [core] misc: Warn user when beforeSend doesnt return an event or null
- [core] ref: Check for node-env first and return more accurate global object
- [core] ref: Remove Repo interface and repos attribute from Event
- [core] ref: Rewrite RequestBuffer using Array instead of Set for IE10/11
- [hub] fix: Scope level overwrites level on the event
- [hub] fix: Correctly store and retrieve Hub from domain when one is active
- [hub] fix: Copy over user data when cloning scope
- [node] feat: Allow requestHandler to be configured
- [node] feat: Allow pick any user attributes from requestHandler
- [node] feat: Make node transactions a pluggable integration with tests
- [node] feat: Transactions handling for RequestHandler in Express/Hapi
- [node] fix: Dont wrap native modules more than once to prevent leaks
- [node] fix: Add the same protocol as dsn to base transport option
- [node] fix: Use getCurrentHub to retrieve correct hub in requestHandler
- [utils] ref: implemented includes, assign and isNaN polyfills

## 4.0.6

- [browser] fix: Fallback to Error object when rejection `reason` is not available
- [browser] feat: Support Bluebird's `detail.reason` for promise rejections
- [types] fix: Use correct type for event's repos attribute

## 4.0.5

- [browser] ref: Expose `ReportDialogOptions`
- [browser] ref: Use better default message for ReportingObserver
- [browser] feat: Capture wrapped function arguments as extra
- [browser] ref: Unify integrations options and set proper defaults
- [browser] fix: Array.from is not available in old mobile browsers
- [browser] fix: Check for anonymous function before getting its name for mechanism
- [browser] test: Add loader + integration tests
- [core] ref: Move SDKInformation integration into core prepareEvent method
- [core] ref: Move debug initialization as the first step
- [node] fix: Make handlers types compatibile with Express
- [utils] fix: Dont break when non-string is passed to truncate
- [hub] feat: Add `run` function that makes `this` hub the current global one

## 4.0.4

- [browser] feat: Add `forceLoad` and `onLoad` function to be compatible with loader API

## 4.0.3

- [browser] feat: Better dedupe integration event description
- [core] ref: Move Dedupe, FunctionString, InboundFilters and SdkInformation integrations to the core package
- [core] feat: Provide correct platform and make a place to override event internals
- [browser] feat: UserAgent integration

## 4.0.2

- [browser] fix: Dont filter captured messages when they have no stacktraces

## 4.0.1

- [browser] feat: Show dropped event url in `blacklistUrl`/`whitelistUrl` debug mode
- [browser] feat: Use better event description instead of `event_id` for user-facing logs
- [core] ref: Create common integrations that are exposed on `@sentry/core` and reexposed through `browser`/`node`
- [core] feat: Debug integration
- [browser] ref: Port TraceKit to TypeScript and disable TraceKit's remote fetching for now

## 4.0.0

This is the release of our new SDKs, `@sentry/browser`, `@sentry/node`. While there are too many changes to list for
this release, we will keep a consistent changelog for upcoming new releases. `raven-js` (our legacy JavaScript/Browser
SDK) and `raven` (our legacy Node.js SDK) will still reside in this repo, but they will receive their own changelog.

We generally guide people to use our new SDKs from this point onward. The migration should be straightforward if you
were only using the basic features of our previous SDKs.

`raven-js` and `raven` will both still receive bugfixes but all the new features implemented will only work in the new
SDKs. The new SDKs are completely written in TypeScript, which means all functions, classes and properties are typed.

## Links

- [Official SDK Docs](https://docs.sentry.io/quickstart/)
- [TypeDoc](http://getsentry.github.io/sentry-javascript/)

### Migration

Here are some examples of how the new SDKs work. Please note that the API for all JavaScript SDKs is the same.

#### Installation

_Old_:

```js
Raven.config('___PUBLIC_DSN___', {
  release: '1.3.0',
}).install();
```

_New_:

```js
Sentry.init({
  dsn: '___PUBLIC_DSN___',
  release: '1.3.0',
});
```

#### Set a global tag

_Old_:

```js
Raven.setTagsContext({ key: 'value' });
```

_New_:

```js
Sentry.configureScope(scope => {
  scope.setTag('key', 'value');
});
```

#### Capture custom exception

_Old_:

```js
try {
  throwingFunction();
} catch (e) {
  Raven.captureException(e, { extra: { debug: false } });
}
```

_New_:

```js
try {
  throwingFunction();
} catch (e) {
  Sentry.withScope(scope => {
    scope.setExtra('debug', false);
    Sentry.captureException(e);
  });
}
```

#### Capture a message

_Old_:

```js
Raven.captureMessage('test', 'info', { extra: { debug: false } });
```

_New_:

```js
Sentry.withScope(scope => {
  scope.setExtra('debug', false);
  Sentry.captureMessage('test', 'info');
});
```

#### Breadcrumbs

_Old_:

```js
Raven.captureBreadcrumb({
  message: 'Item added to shopping cart',
  category: 'action',
  data: {
    isbn: '978-1617290541',
    cartSize: '3',
  },
});
```

_New_:

```js
Sentry.addBreadcrumb({
  message: 'Item added to shopping cart',
  category: 'action',
  data: {
    isbn: '978-1617290541',
    cartSize: '3',
  },
});
```<|MERGE_RESOLUTION|>--- conflicted
+++ resolved
@@ -2,14 +2,10 @@
 
 ## Unreleased
 
-<<<<<<< HEAD
-- Coming soon...
 - [hub] feat: Add more span functions (#2161)
 - [integrations] feat: Change `Tracing` integration (#2161)
-=======
 - [browser] feat: Refactor breadcrumbs integration to allow for custom handlers
 - [browser] ref: Fix regression with bundle size
->>>>>>> cab1dec2
 
 ## 5.9.0
 
